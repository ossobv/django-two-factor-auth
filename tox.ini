--- conflicted
+++ resolved
@@ -18,18 +18,13 @@
 deps =
     mock
     twilio
-<<<<<<< HEAD
-    qrcode
     django-phonenumber-field
     phonenumbers
-=======
-    py26: unittest2
     django17: Django>=1.7,<1.8
     django18: Django>=1.8,<1.9
     django18: django-formtools
     yubikey: django-otp-yubikey
     flake8: flake8
->>>>>>> c426fdc6
 whitelist_externals = make
 
 [testenv:py26-django14]
